# Roadmap for Configuration Approach

The following tasks are derived from the overall `femtologging` roadmap and
expanded with specifics for the configuration design.

## Phase 1 – Core Functionality & Minimum Viable Product (Configuration-related tasks)

- [x] **Implement** `femtologging::config::ConfigBuilder` **in Rust.**

- [x] **Implement** `femtologging::config::LoggerConfigBuilder` **in Rust.**

- [x] **Implement** `femtologging::config::FormatterBuilder` **in Rust.**

- [x] **Implement** `femtologging::handlers::FileHandlerBuilder` **and**
  `femtologging::handlers::StreamHandlerBuilder` **in Rust, implementing**
  `HandlerBuilderTrait`**.**
  - `HandlerBuilderTrait` defines an associated `Handler` type and a
    `build_inner`/`build` pattern. Builders capture any environmental context
    via explicit fields; the previously proposed `ConfigContext` has been
    dropped.

- [x] **Enable multiple handler IDs to be attached to a single logger in the
  builder API.**

- [x] **Store handlers in an `Arc` so that several loggers can share one
  instance safely.**

- [x] **Introduce a `Manager` registry with dotted-name hierarchy support and a
  root logger configuration.**

- [x] **Expose a mirroring** `femtologging.ConfigBuilder` **in Python via**
  `PyO3` **bindings.**

- [x] **Expose mirroring Python builders via** `PyO3` **bindings.**
  - [x] `LoggerConfigBuilder`
  - [x] `FormatterBuilder`
  - [x] `FileHandlerBuilder`
  - [x] `StreamHandlerBuilder`

- [ ] Add compile‑time log level filtering via Cargo features.

- [x] Ensure all components satisfy `Send`/`Sync` requirements.

- [x] Establish a basic test suite covering unit and integration tests for the
<<<<<<< HEAD
  builder configuration system in both Rust and Python.
=======
  builder configuration system in both Rust and Python, including syrupy
  snapshot assertions.
>>>>>>> 06e4d474

## Phase 2 – Expanded Handlers & Core Features (Configuration-related tasks)

- [ ] Support dynamic log level updates at runtime using atomic variables and
  expose `set_level()` on `FemtoLogger` in Python.

- [ ] Implement the `log::Log` trait for compatibility with the `log` crate.

- [ ] **Implement** `femtologging.basicConfig()` **in Python, translating to the
  internal builder API.**

- [ ] **Implement** `femtologging.dictConfig()` **in Python:**

  - [ ] **Implement logic to parse the** `dictConfig` **schema, resolving string
    class names to** `femtologging` **builders.**

  - [ ] **Handle** `args` **and** `kwargs` **evaluation for handler
    constructors.**

  - [ ] **Implement ordered processing of formatters, filters, handlers,
    loggers, and root.**

  - [ ] **Ensure proper error handling for invalid** `dictConfig` **structures
    or unsupported features like** `incremental=True`**.**

- [ ] Define the `FemtoFilter` trait and implement common filter types (e.g.,
  `LevelFilter`, `NameFilter`), with builder API integration for filters.

- [ ] Expand test coverage and start benchmarking for the configuration system
  and `basicConfig`/`dictConfig` compatibility.

## Phase 3 – Advanced Features & Ecosystem Integration (Configuration-related tasks)

- [ ] **Implement** `femtologging.fileConfig()` **in Python:**

  - [ ] **Develop a Rust function (exposed via PyO3) to parse INI files using a
    suitable Rust INI parsing crate.**

  - [ ] **Implement Python-side logic to convert the Rust-parsed INI data into
    a** `dictConfig`**-compatible dictionary, including safe evaluation of**
    `args` **and** `kwargs` **strings.**

  - [ ] **Call** `femtologging.dictConfig()` **with the generated dictionary.**

- [ ] Improve structured logging in macros to make context propagation easier,
  considering how configuration might support this.

- [ ] Investigate and implement more sophisticated dynamic reconfiguration
  capabilities for handlers and filters at runtime via the builder API (as a
  V1.1 or V2 feature).

- [ ] Provide a `tracing_subscriber::Layer` so `femtologging` handlers can
  process `tracing` spans and events.<|MERGE_RESOLUTION|>--- conflicted
+++ resolved
@@ -42,12 +42,8 @@
 - [x] Ensure all components satisfy `Send`/`Sync` requirements.
 
 - [x] Establish a basic test suite covering unit and integration tests for the
-<<<<<<< HEAD
-  builder configuration system in both Rust and Python.
-=======
   builder configuration system in both Rust and Python, including syrupy
   snapshot assertions.
->>>>>>> 06e4d474
 
 ## Phase 2 – Expanded Handlers & Core Features (Configuration-related tasks)
 
