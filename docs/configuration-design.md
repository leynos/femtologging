--- conflicted
+++ resolved
@@ -458,16 +458,8 @@
        named loggers, and set it via `ConfigBuilder.with_root_logger()`.
 
   - `incremental`: As with `picologging`, `femtologging` will **not** support
-<<<<<<< HEAD
     the `incremental` option. If `incremental` is `True`, a `ValueError` will
-    be raised.[^incremental]
-
-[^incremental]: As with picologging, `incremental` is not supported.
-=======
-    the `incremental` option \[cite: 1.1, 2.5,
-    uploaded:leynos/femtologging/femtologging-1f5b6d137cfb01ba5e55f41c583992a64998826/docs/core\_[features.md](http://features.md)\].
-     If `incremental` is `True`, a `ValueError` will be raised.
->>>>>>> 191bc66b
+    be raised. As with picologging, `incremental` is not supported.
 
 - **Error Handling:** Robust error handling will be crucial to provide clear
     and informative messages for invalid configurations, unknown class names,
