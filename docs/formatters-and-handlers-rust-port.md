# Porting Formatters and Handlers to Rust

This document outlines a safe and thread‑aware design for moving formatting and
handler components from Python to Rust. It complements the
[roadmap](./roadmap.md) and expands on the design ideas described in
[`rust-multithreaded-logging-framework-for-python-design.md`](./rust-multithreaded-logging-framework-for-python-design.md).

## Goals

- Provide Rust implementations of formatting and handler logic equivalent to
  CPython's `logging` module, keeping API familiarity.
- Ensure all components satisfy `Send`/`Sync`, so they can operate across
  threads without unsafe code.
- Maintain a producer–consumer model for handlers, so application threads are
  never blocked by I/O.
- Introduce a `FemtoLevel` enum, so loggers can efficiently filter messages
  before records reach handlers.
- Use `crossbeam-channel` as the initial MPSC queue, consistent with
  [`dependency-analysis.md`](./dependency-analysis.md).

`FemtoLogRecord` bundles these fields into a `RecordMetadata` struct. The struct
contains timestamp, source location, thread data and structured key‑value pairs.
Formatters read this metadata to produce fully detailed messages.

## FemtoFormatter Trait

`FemtoFormatter` defines how a `FemtoLogRecord` becomes a string. The default
implementation is intentionally simple and follows a common "logger [LEVEL]
message" convention:

```rust
pub trait FemtoFormatter: Send + Sync {
    fn format(&self, record: &FemtoLogRecord) -> String;
}

pub struct DefaultFormatter;

impl FemtoFormatter for DefaultFormatter {
    fn format(&self, record: &FemtoLogRecord) -> String {
        format!("{} [{}] {}", record.logger, record.level, record.message)
    }
}
```

Formatters are `Send + Sync` so a handler thread can hold them without
synchronization. Custom formatters may store additional configuration, such as
timestamp layouts. Future extensions can include structured output with `serde`
when network handlers are introduced.

## FemtoHandler Trait and Implementations

Each handler owns an MPSC receiver and runs in a dedicated consumer thread.
Application code holds the sender cloned from the channel. Handlers implement a
common trait:

```rust
pub trait FemtoHandlerTrait: Send + Sync {
    fn handle(&self, record: FemtoLogRecord);
    fn flush(&self) -> bool { true }
}

/// Base Python-exposed class. Methods are no-ops by default.
#[pyclass(name = "FemtoHandler", subclass)]
pub struct FemtoHandler;
```

Implementations should forward the record to an internal queue with `try_send`
so the caller never blocks. If the queue is full, the record is silently dropped
and a warning is written to `stderr`. This favours throughput over completeness:
records may be lost to keep the application responsive. Advanced use cases can
specify an overflow policy when constructing a handler. The Python API exposes
this via `OverflowPolicy` and `FemtoFileHandler.with_capacity_flush_policy`. The
policy may also be extended to support options like back pressure, writing
overflowed messages to a separate file, or emitting metrics for monitoring
purposes:

- **Drop** – current default; records are discarded when the queue is full.
- **Block** – the call blocks until space becomes available.
- **Timeout** – wait for a fixed duration before giving up and dropping the
  record.

<<<<<<< HEAD
Every handler provides a `flush()` method, so callers can force pending messages
to be written before shutdown.
=======
```python
from femtologging import FemtoFileHandler, OverflowPolicy

# Drop-in replacement that blocks instead of discarding.
# Waiting ensures no log messages are lost if the queue becomes full.
handler = FemtoFileHandler.with_capacity_flush_policy(
    path="app.log",
    capacity=4096,
    overflow_policy=OverflowPolicy.BLOCK,
)
```
>>>>>>> c4a6e839

### StreamHandler

`FemtoStreamHandler` writes formatted records to `stdout` or `stderr`. The
consumer thread receives `FemtoLogRecord` values, moves the writer and formatter
into the worker thread, and writes directly without locking. This mirrors the
design in
[`concurrency-models-in-high-performance-logging.md`](./concurrency-models-in-high-performance-logging.md#1-the-picologging-concurrency-model-a-hybrid-approach).
The default bounded queue size is 1024 records, but
`FemtoStreamHandler::with_capacity` lets callers configure a custom capacity
when needed.

Dropping a handler closes its channel and waits briefly for the worker thread to
finish flushing. If the thread does not exit within the configured flush timeout
(one second by default), a warning is printed, and the drop continues,
preventing deadlocks during shutdown.

#### Sequence Diagram

```mermaid
sequenceDiagram
    participant Caller
    participant FemtoStreamHandler
    participant Channel
    participant WorkerThread
    participant Stream

    Caller->>FemtoStreamHandler: handle(FemtoLogRecord)
    FemtoStreamHandler->>Channel: try_send(record)
    Note right of Channel: (Non-blocking, async)
    WorkerThread-->>Channel: receive(record)
    WorkerThread->>Stream: format + write(record)
    WorkerThread->>Stream: flush()
```

### FileHandler

`FemtoFileHandler` behaves similarly but manages an owned file handle. Rotation
variants (`FemtoRotatingFileHandler`, `FemtoTimedRotatingFileHandler`) build on
this by performing rotation logic inside their consumer threads.

`FemtoFileHandler` exposes `flush()` and `close()` methods, so callers can drain
pending records and stop the background thread explicitly. Dropping the handler
still performs this cleanup if the methods aren't invoked.

By default, the file handler flushes the underlying file after every record to
maximize durability. To reduce syscall overhead in high-volume scenarios,
`FemtoFileHandler.with_capacity_flush()` accepts a `flush_interval` parameter
controlling how many records are written before the worker thread flushes.
Passing `0` disables periodic flushing and flushes only when the handler shuts
down.

The worker thread begins processing records as soon as the handler is created.
Production code therefore leaves the optional `start_barrier` field unset. Unit
tests may use this barrier to synchronise multiple workers and avoid race
conditions. Should a future feature require coordinated startup (for example,
rotating several files at once), the `WorkerConfig` creation logic will need to
expose this.

Calling `flush()` sends a `Flush` command to the worker thread and then waits on
a dedicated acknowledgment channel for confirmation. The worker responds after
flushing its writer, giving the caller a deterministic way to ensure all pending
records are persisted. The wait is bounded by the handler's `flush_timeout_secs`
setting (one second by default) to avoid indefinite blocking.

All handlers spawn their consumer threads on creation and expose a
`snd: Sender<FemtoLogRecord>` to the logger. The logger clones this sender when
created, ensuring log messages are dispatched without blocking. Dropping the
sender signals the consumer to finish once the queue is drained.

## Thread Safety Considerations

- `FemtoLogRecord` and any user data it carries must implement `Send` so records
  can cross threads. Non‑`Send` values should be formatted into strings on the
  producer side.
- Handler state (stream, file, formatter) is encapsulated inside the consumer
  thread. Only the `Sender` is shared with producer threads, eliminating the
  need for additional locks.
- The default bounded capacity of 1024 records from
  [`dependency-analysis.md`](./dependency-analysis.md) prevents unbounded memory
  usage if a consumer stalls.
- No `unsafe` blocks are necessary; all concurrency primitives come from `std`
  or `crossbeam-channel`.

## Testing

Rust unit tests use the `rstest` crate, as shown in
[`rust-testing-with-rstest-fixtures.md`](./rust-testing-with-rstest-fixtures.md).
Handlers should expose minimal hooks (e.g. returning formatted strings in test
mode) so tests can verify output without relying on external I/O. Integration
tests will instantiate loggers and handlers together to ensure proper channel
operation and thread termination.

## Next Steps

1. Implement the `FemtoFormatter` trait and `DefaultFormatter` in Rust.
2. Port `StreamHandler` and `FileHandler` following the producer–consumer model.
3. Update the roadmap once these components have stable tests.
4. Expand with rotating and network handlers as described in the roadmap's later
   phases.<|MERGE_RESOLUTION|>--- conflicted
+++ resolved
@@ -79,10 +79,9 @@
 - **Timeout** – wait for a fixed duration before giving up and dropping the
   record.
 
-<<<<<<< HEAD
 Every handler provides a `flush()` method, so callers can force pending messages
 to be written before shutdown.
-=======
+
 ```python
 from femtologging import FemtoFileHandler, OverflowPolicy
 
@@ -94,7 +93,6 @@
     overflow_policy=OverflowPolicy.BLOCK,
 )
 ```
->>>>>>> c4a6e839
 
 ### StreamHandler
 
