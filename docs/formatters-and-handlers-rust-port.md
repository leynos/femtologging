--- conflicted
+++ resolved
@@ -18,15 +18,9 @@
 
 ## FemtoFormatter Trait
 
-<<<<<<< HEAD
-`FemtoFormatter` defines how a `FemtoLogRecord` becomes a string. A
-simple default formatter mirrors the current Python behaviour by
-combining the logger name, level, and message:
-=======
 `FemtoFormatter` defines how a `FemtoLogRecord` becomes a string. The
 default implementation is intentionally simple and follows a common
 "logger [LEVEL] message" convention:
->>>>>>> f7517cb4
 
 ```rust
 pub trait FemtoFormatter: Send + Sync {
