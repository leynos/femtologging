--- conflicted
+++ resolved
@@ -124,20 +124,18 @@
 Passing `0` disables periodic flushing and flushes only when the handler shuts
 down.
 
-<<<<<<< HEAD
-Calling `flush()` sends a `Flush` command to the worker thread and then waits on
-a dedicated acknowledgment channel for confirmation. The worker responds after
-flushing its writer, giving the caller a deterministic way to ensure all pending
-records are persisted. The wait is bounded to one second to avoid indefinite
-blocking.
-=======
 The worker thread begins processing records as soon as the handler is created.
 Production code therefore leaves the optional `start_barrier` field unset. Unit
 tests may use this barrier to synchronise multiple workers and avoid race
 conditions. Should a future feature require coordinated startup (for example,
 rotating several files at once), the `WorkerConfig` creation logic will need to
 expose this.
->>>>>>> 0b2c8953
+
+Calling `flush()` sends a `Flush` command to the worker thread and then waits on
+a dedicated acknowledgment channel for confirmation. The worker responds after
+flushing its writer, giving the caller a deterministic way to ensure all pending
+records are persisted. The wait is bounded to one second to avoid indefinite
+blocking.
 
 All handlers spawn their consumer threads on creation and expose a
 `snd: Sender<FemtoLogRecord>` to the logger. The logger clones this sender when
