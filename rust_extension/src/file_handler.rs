//! Asynchronous file handler used by `femtologging`.
//!
//! A dedicated worker thread receives `FemtoLogRecord` values over a bounded
//! channel and writes them to disk. Python constructors map onto the Rust
//! APIs via PyO3 wrappers defined below.

use std::{
    fs::{File, OpenOptions},
    io::{self, Write},
    path::Path,
    sync::{Arc, Barrier},
    thread::{self, JoinHandle},
    time::Duration,
};

use crossbeam_channel::{bounded, Receiver, Sender};
use log::warn;
use pyo3::prelude::*;

use crate::handler::FemtoHandlerTrait;
use crate::{
    formatter::{DefaultFormatter, FemtoFormatter},
    log_record::FemtoLogRecord,
};

const DEFAULT_CHANNEL_CAPACITY: usize = 1024;

/// Determines how `FemtoFileHandler` reacts when its queue is full.
#[derive(Clone, Copy, Debug, PartialEq, Eq)]
pub enum OverflowPolicy {
    /// Drop new records, preserving existing ones. Current default behaviour.
    Drop,
    /// Block the caller until space becomes available.
    Block,
    /// Block up to the specified duration before giving up.
    Timeout(Duration),
}

/// Configuration options for constructing a [`FemtoFileHandler`].
#[derive(Clone, Copy)]
pub struct HandlerConfig {
    /// Bounded queue size for records waiting to be written.
    pub capacity: usize,
    /// How often the worker thread flushes the writer.
    pub flush_interval: usize,
    /// Policy to apply when the queue is full.
    pub overflow_policy: OverflowPolicy,
}

/// Configuration for `with_writer_for_test` when constructing handlers in
/// Rust unit tests.
pub struct TestConfig<W, F> {
    pub writer: W,
    pub formatter: F,
    pub capacity: usize,
    pub flush_interval: usize,
    pub overflow_policy: OverflowPolicy,
    pub start_barrier: Option<Arc<Barrier>>,
}

impl<W, F> TestConfig<W, F> {
    pub fn new(writer: W, formatter: F) -> Self {
        Self {
            writer,
            formatter,
            capacity: DEFAULT_CHANNEL_CAPACITY,
            flush_interval: 1,
            overflow_policy: OverflowPolicy::Drop,
            start_barrier: None,
        }
    }
}

impl Default for HandlerConfig {
    fn default() -> Self {
        Self {
            capacity: DEFAULT_CHANNEL_CAPACITY,
            flush_interval: 1,
            overflow_policy: OverflowPolicy::Drop,
        }
    }
}

/// Configuration for the background worker thread.
struct WorkerConfig {
    capacity: usize,
    flush_interval: usize,
    start_barrier: Option<Arc<Barrier>>,
}

impl Default for WorkerConfig {
    fn default() -> Self {
        Self {
            capacity: DEFAULT_CHANNEL_CAPACITY,
            flush_interval: 1,
            start_barrier: None,
        }
    }
}

impl WorkerConfig {
<<<<<<< HEAD
    /// Create a worker configuration from a [`HandlerConfig`].
    ///
    /// The optional `start_barrier` is not copied. Tests may override this
    /// field via `with_writer_for_test`.
=======
    /// Create a worker configuration from a `HandlerConfig`.
    ///
    /// `start_barrier` is always set to `None`; tests may override this via
    /// `with_writer_for_test`.
    ///
    /// # Rationale
    ///
    /// Production handlers spawn their worker threads immediately and do not
    /// require synchronisation before processing records. The optional
    /// `start_barrier` is therefore `None` by default. Tests may use a barrier to
    /// coordinate multiple workers and eliminate startup races. If a future
    /// production feature needs coordinated startup (e.g. simultaneous rotation
    /// of several files), revisit this choice and update the documentation.
>>>>>>> 0b2c8953
    fn from_handler(cfg: &HandlerConfig) -> Self {
        Self {
            capacity: cfg.capacity,
            flush_interval: cfg.flush_interval,
            start_barrier: None,
        }
    }
}

/// Tracks how many writes occurred and triggers periodic flushes.
struct FlushTracker {
    writes: usize,
    flush_interval: usize,
}

impl FlushTracker {
    fn new(flush_interval: usize) -> Self {
        Self {
            writes: 0,
            flush_interval,
        }
    }

    fn record_write<W: Write>(&mut self, writer: &mut W) -> io::Result<()> {
        self.writes += 1;

        if self.flush_interval > 0 && self.writes % self.flush_interval == 0 {
            if let Err(e) = writer.flush() {
                warn!("FemtoFileHandler flush error: {e}");
                return Err(e);
            }
        }
        Ok(())
    }

    fn reset(&mut self) {
        self.writes = 0;
    }
}

/// Handler that writes formatted log records to a file on a background thread.
enum FileCommand {
    Record(FemtoLogRecord),
    Flush,
}

#[pyclass]
pub struct FemtoFileHandler {
    tx: Option<Sender<FileCommand>>,
    handle: Option<JoinHandle<()>>,
    done_rx: Receiver<()>,
    overflow_policy: OverflowPolicy,
    ack_rx: Receiver<()>,
}

#[pymethods]
impl FemtoFileHandler {
    /// Python constructor mirroring `new` but raising `OSError` on failure.
    #[new]
    fn py_new(path: String) -> PyResult<Self> {
        Self::new(path).map_err(|e| pyo3::exceptions::PyIOError::new_err(e.to_string()))
    }

    /// Construct a handler with a caller-specified queue size.
    #[staticmethod]
    #[pyo3(name = "with_capacity")]
    fn py_with_capacity(path: String, capacity: usize) -> PyResult<Self> {
        Self::build_py_handler(path, capacity, None, OverflowPolicy::Drop)
    }

    /// Create a blocking handler that waits when the queue is full.
    #[staticmethod]
    #[pyo3(name = "with_capacity_blocking")]
    fn py_with_capacity_blocking(path: String, capacity: usize) -> PyResult<Self> {
        Self::build_py_handler(path, capacity, None, OverflowPolicy::Block)
    }

    /// Create a timeout-based handler. `timeout_ms` specifies how long to wait for space.
    #[staticmethod]
    #[pyo3(name = "with_capacity_timeout")]
    fn py_with_capacity_timeout(path: String, capacity: usize, timeout_ms: u64) -> PyResult<Self> {
        Self::build_py_handler(
            path,
            capacity,
            None,
            OverflowPolicy::Timeout(Duration::from_millis(timeout_ms)),
        )
    }

    /// Create a handler with a custom flush interval.
    ///
    /// `flush_interval` controls how often the worker thread flushes the
    /// underlying file. A value of `0` disables periodic flushing and only
    /// flushes when the handler shuts down.
    #[staticmethod]
    #[pyo3(name = "with_capacity_flush")]
    fn py_with_capacity_flush(
        path: String,
        capacity: usize,
        flush_interval: usize,
    ) -> PyResult<Self> {
        Self::build_py_handler(path, capacity, Some(flush_interval), OverflowPolicy::Drop)
    }

    /// Blocking variant of `with_capacity_flush`.
    #[staticmethod]
    #[pyo3(name = "with_capacity_flush_blocking")]
    fn py_with_capacity_flush_blocking(
        path: String,
        capacity: usize,
        flush_interval: usize,
    ) -> PyResult<Self> {
        Self::build_py_handler(path, capacity, Some(flush_interval), OverflowPolicy::Block)
    }

    /// Timeout variant of `with_capacity_flush`.
    #[staticmethod]
    #[pyo3(name = "with_capacity_flush_timeout")]
    fn py_with_capacity_flush_timeout(
        path: String,
        capacity: usize,
        flush_interval: usize,
        timeout_ms: u64,
    ) -> PyResult<Self> {
        Self::build_py_handler(
            path,
            capacity,
            Some(flush_interval),
            OverflowPolicy::Timeout(Duration::from_millis(timeout_ms)),
        )
    }

    /// Create a handler with an explicit overflow policy specified as a string.
    #[staticmethod]
    #[pyo3(name = "with_capacity_flush_policy")]
    fn py_with_capacity_flush_policy(
        path: String,
        capacity: usize,
        flush_interval: usize,
        policy: &str,
        timeout_ms: Option<u64>,
    ) -> PyResult<Self> {
        use pyo3::exceptions::PyValueError;
        let policy = match policy.to_ascii_lowercase().as_str() {
            "drop" => OverflowPolicy::Drop,
            "block" => OverflowPolicy::Block,
            "timeout" => {
                let ms = timeout_ms.ok_or_else(|| {
                    PyValueError::new_err("timeout_ms required for timeout policy")
                })?;
                OverflowPolicy::Timeout(Duration::from_millis(ms))
            }
            _ => return Err(PyValueError::new_err("invalid overflow policy")),
        };
        Self::build_py_handler(path, capacity, Some(flush_interval), policy)
    }

    /// Dispatch a log record created from the provided parameters.
    #[pyo3(name = "handle")]
    fn py_handle(&self, logger: &str, level: &str, message: &str) {
        <Self as FemtoHandlerTrait>::handle(self, FemtoLogRecord::new(logger, level, message));
    }

    /// Flush pending log records without shutting down the worker thread.
    #[pyo3(name = "flush")]
    fn py_flush(&self) -> bool {
        self.flush()
    }

    /// Close the handler and wait for the worker thread to finish.
    #[pyo3(name = "close")]
    fn py_close(&mut self) {
        self.close();
    }
}
impl FemtoFileHandler {
    /// Helper used by the Python constructors to build a handler while
    /// translating I/O errors into `OSError` for Python callers.
    fn build_py_handler(
        path: String,
        capacity: usize,
        flush_interval: Option<usize>,
        overflow_policy: OverflowPolicy,
    ) -> PyResult<Self> {
        Self::handle_io_result(Self::create_with_policy(
            path,
            capacity,
            flush_interval,
            overflow_policy,
        ))
    }

    /// Convenience constructor using the default formatter and queue capacity.
    /// Spawn the worker thread that processes file commands.
    fn spawn_worker<W, F>(
        writer: W,
        formatter: F,
        config: WorkerConfig,
        ack_tx: Sender<()>,
    ) -> (Sender<FileCommand>, Receiver<()>, JoinHandle<()>)
    where
        W: Write + Send + 'static,
        F: FemtoFormatter + Send + 'static,
    {
        let WorkerConfig {
            capacity,
            flush_interval,
            start_barrier,
            ..
        } = config;
        let (tx, rx) = bounded(capacity);
        let (done_tx, done_rx) = bounded(1);
        let handle = thread::spawn(move || {
            if let Some(b) = start_barrier {
                b.wait();
            }
            let mut writer = writer;
            let formatter = formatter;
            let mut tracker = FlushTracker::new(flush_interval);
            for cmd in rx {
                match cmd {
                    FileCommand::Record(record) => {
                        if let Err(e) =
                            Self::write_record(&mut writer, &formatter, record, &mut tracker)
                        {
                            warn!("FemtoFileHandler write error: {e}");
                        }
                    }
                    FileCommand::Flush => {
                        if writer.flush().is_err() {
                            warn!("FemtoFileHandler flush error");
                        }
                        tracker.reset();
                        let _ = ack_tx.send(());
                    }
                }
            }
            if writer.flush().is_err() {
                warn!("FemtoFileHandler flush error");
            }
            let _ = done_tx.send(());
        });
        (tx, done_rx, handle)
    }

    /// Build a handler from a writer and worker configuration.
    fn build_from_worker<W, F>(
        writer: W,
        formatter: F,
        worker_cfg: WorkerConfig,
        policy: OverflowPolicy,
    ) -> Self
    where
        W: Write + Send + 'static,
        F: FemtoFormatter + Send + 'static,
    {
<<<<<<< HEAD
        let (ack_tx, ack_rx) = crossbeam_channel::unbounded();
        let (tx, done_rx, handle) = Self::spawn_worker(writer, formatter, worker_cfg, ack_tx);
=======
        let (tx, done_rx, handle) = Self::spawn_worker(writer, formatter, worker_cfg);
>>>>>>> 0b2c8953
        Self {
            tx: Some(tx),
            handle: Some(handle),
            done_rx,
            overflow_policy: policy,
<<<<<<< HEAD
            ack_rx,
=======
>>>>>>> 0b2c8953
        }
    }

    fn build_config(
        capacity: usize,
        flush_interval: Option<usize>,
        overflow_policy: OverflowPolicy,
    ) -> HandlerConfig {
        let defaults = HandlerConfig::default();
        HandlerConfig {
            capacity,
            flush_interval: flush_interval.unwrap_or(defaults.flush_interval),
            overflow_policy,
        }
    }

    fn handle_io_result(result: io::Result<Self>) -> PyResult<Self> {
        result.map_err(|e| pyo3::exceptions::PyIOError::new_err(e.to_string()))
    }

    fn create_with_policy<P: AsRef<Path>>(
        path: P,
        capacity: usize,
        flush_interval: Option<usize>,
        overflow_policy: OverflowPolicy,
    ) -> io::Result<Self> {
        let cfg = Self::build_config(capacity, flush_interval, overflow_policy);
        Self::with_capacity_flush_policy(path, DefaultFormatter, cfg)
    }

    /// Write a single log record to the provided writer.
    fn write_record<W, F>(
        writer: &mut W,
        formatter: &F,
        record: FemtoLogRecord,
        flush_tracker: &mut FlushTracker,
    ) -> io::Result<()>
    where
        W: Write,
        F: FemtoFormatter,
    {
        let msg = formatter.format(&record);

        writeln!(writer, "{msg}")?;

        flush_tracker.record_write(writer)
    }
    pub fn new<P: AsRef<Path>>(path: P) -> io::Result<Self> {
        Self::with_capacity(path, DefaultFormatter, DEFAULT_CHANNEL_CAPACITY)
    }

    /// Create a new handler with a custom formatter and bounded queue size.
    ///
    /// `capacity` controls the length of the internal channel used to pass
    /// records to the worker thread. When full, new records are dropped.
    pub fn with_capacity<P, F>(path: P, formatter: F, capacity: usize) -> io::Result<Self>
    where
        P: AsRef<Path>,
        F: FemtoFormatter + Send + 'static,
    {
        let cfg = Self::build_config(capacity, None, OverflowPolicy::Drop);
        Self::with_capacity_flush_policy(path, formatter, cfg)
    }

    /// Create a new handler with custom capacity and flush interval.
    ///
    /// `flush_interval` determines how many records are written before the
    /// worker thread flushes the file. A value of `0` disables periodic flushes
    /// and only flushes on shutdown.
    pub fn with_capacity_flush_interval<P, F>(
        path: P,
        formatter: F,
        capacity: usize,
        flush_interval: usize,
    ) -> io::Result<Self>
    where
        P: AsRef<Path>,
        F: FemtoFormatter + Send + 'static,
    {
        let cfg = Self::build_config(capacity, Some(flush_interval), OverflowPolicy::Drop);
        Self::with_capacity_flush_policy(path, formatter, cfg)
    }

    /// Create a handler with explicit overflow policy.
    pub fn with_capacity_flush_policy<P, F>(
        path: P,
        formatter: F,
        config: HandlerConfig,
    ) -> io::Result<Self>
    where
        P: AsRef<Path>,
        F: FemtoFormatter + Send + 'static,
    {
        let file = OpenOptions::new().create(true).append(true).open(path)?;
        Ok(Self::from_file(file, formatter, config))
    }

    /// Build a handler using an already opened `File` and custom formatter.
    ///
    /// This is primarily used by `with_capacity` after opening the file.
    fn from_file<F>(file: File, formatter: F, config: HandlerConfig) -> Self
    where
        F: FemtoFormatter + Send + 'static,
    {
        let worker_cfg = WorkerConfig::from_handler(&config);
        Self::build_from_worker(file, formatter, worker_cfg, config.overflow_policy)
    }

    /// Flush any pending log records.
    pub fn flush(&self) -> bool {
        match &self.tx {
            Some(tx) => self.perform_flush(tx),
            None => false,
        }
    }

    /// Send a flush command to the worker thread.
    ///
    /// Returns `false` if the command could not be queued.
    fn perform_flush(&self, tx: &Sender<FileCommand>) -> bool {
        if tx.send(FileCommand::Flush).is_err() {
            return false;
        }
        self.wait_for_flush_completion()
    }

    /// Wait for the worker thread to acknowledge the flush.
    ///
    /// Returns `true` if the worker responded within one second.
    fn wait_for_flush_completion(&self) -> bool {
        self.ack_rx.recv_timeout(Duration::from_secs(1)).is_ok()
    }

    /// Close the handler and wait for the worker thread to exit.
    pub fn close(&mut self) {
        self.tx.take();
        if let Some(handle) = self.handle.take() {
            if self.done_rx.recv_timeout(Duration::from_secs(1)).is_err() {
                warn!("FemtoFileHandler: worker thread did not shut down within 1s");
                return;
            }
            if handle.join().is_err() {
                warn!("FemtoFileHandler: worker thread panicked");
            }
        }
    }
}

impl FemtoHandlerTrait for FemtoFileHandler {
    /// Send a `FemtoLogRecord` to the worker thread.
    ///
    /// Behaviour depends on the overflow policy:
    /// - `Drop`: never blocks and discards the record if the queue is full.
    /// - `Block`: waits until space becomes available.
    /// - `Timeout`: waits for the configured duration before giving up.
    fn handle(&self, record: FemtoLogRecord) {
        if let Some(tx) = &self.tx {
            match self.overflow_policy {
                OverflowPolicy::Drop => {
                    if tx.try_send(FileCommand::Record(record)).is_err() {
                        warn!(
                            "FemtoFileHandler (Drop): queue full or shutting down, dropping record"
                        );
                    }
                }
                OverflowPolicy::Block => {
                    if tx.send(FileCommand::Record(record)).is_err() {
                        warn!(
                            "FemtoFileHandler (Block): queue full or shutting down, dropping record"
                        );
                    }
                }
                OverflowPolicy::Timeout(dur) => {
                    if tx.send_timeout(FileCommand::Record(record), dur).is_err() {
                        warn!(
                            "FemtoFileHandler (Timeout): timed out waiting for queue, dropping record"
                        );
                    }
                }
            }
        } else {
            warn!("FemtoFileHandler: handle called after close");
        }
    }
}

impl Drop for FemtoFileHandler {
    /// Wait for the worker thread to finish processing remaining records.
    ///
    /// If the thread does not confirm shutdown within one second, a warning is
    /// logged and the handler drops without joining the thread.
    fn drop(&mut self) {
        self.close();
    }
}

impl FemtoFileHandler {
    /// Construct a handler from an arbitrary writer for testing.
    #[cfg(feature = "test-util")]
    pub fn with_writer_for_test<W, F>(config: TestConfig<W, F>) -> Self
    where
        W: Write + Send + 'static,
        F: FemtoFormatter + Send + 'static,
    {
        let TestConfig {
            writer,
            formatter,
            capacity,
            flush_interval,
            overflow_policy,
            start_barrier,
        } = config;
        let mut worker_cfg = WorkerConfig::from_handler(&HandlerConfig {
            capacity,
            flush_interval,
<<<<<<< HEAD
            overflow_policy,
        });
        worker_cfg.start_barrier = start_barrier;
=======
            start_barrier,
        };
>>>>>>> 0b2c8953
        Self::build_from_worker(writer, formatter, worker_cfg, overflow_policy)
    }
}

#[cfg(test)]
mod tests {
    use super::*;

    #[test]
    fn worker_config_from_handler_copies_values() {
        let cfg = HandlerConfig {
            capacity: 42,
            flush_interval: 7,
            overflow_policy: OverflowPolicy::Drop,
        };
        let worker = WorkerConfig::from_handler(&cfg);
        assert_eq!(worker.capacity, 42);
        assert_eq!(worker.flush_interval, 7);
        assert!(worker.start_barrier.is_none());
    }
}<|MERGE_RESOLUTION|>--- conflicted
+++ resolved
@@ -99,12 +99,6 @@
 }
 
 impl WorkerConfig {
-<<<<<<< HEAD
-    /// Create a worker configuration from a [`HandlerConfig`].
-    ///
-    /// The optional `start_barrier` is not copied. Tests may override this
-    /// field via `with_writer_for_test`.
-=======
     /// Create a worker configuration from a `HandlerConfig`.
     ///
     /// `start_barrier` is always set to `None`; tests may override this via
@@ -118,7 +112,6 @@
     /// coordinate multiple workers and eliminate startup races. If a future
     /// production feature needs coordinated startup (e.g. simultaneous rotation
     /// of several files), revisit this choice and update the documentation.
->>>>>>> 0b2c8953
     fn from_handler(cfg: &HandlerConfig) -> Self {
         Self {
             capacity: cfg.capacity,
@@ -375,21 +368,14 @@
         W: Write + Send + 'static,
         F: FemtoFormatter + Send + 'static,
     {
-<<<<<<< HEAD
         let (ack_tx, ack_rx) = crossbeam_channel::unbounded();
         let (tx, done_rx, handle) = Self::spawn_worker(writer, formatter, worker_cfg, ack_tx);
-=======
-        let (tx, done_rx, handle) = Self::spawn_worker(writer, formatter, worker_cfg);
->>>>>>> 0b2c8953
         Self {
             tx: Some(tx),
             handle: Some(handle),
             done_rx,
             overflow_policy: policy,
-<<<<<<< HEAD
             ack_rx,
-=======
->>>>>>> 0b2c8953
         }
     }
 
@@ -605,14 +591,9 @@
         let mut worker_cfg = WorkerConfig::from_handler(&HandlerConfig {
             capacity,
             flush_interval,
-<<<<<<< HEAD
             overflow_policy,
         });
         worker_cfg.start_barrier = start_barrier;
-=======
-            start_barrier,
-        };
->>>>>>> 0b2c8953
         Self::build_from_worker(writer, formatter, worker_cfg, overflow_policy)
     }
 }
