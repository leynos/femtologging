//! Core logger implementation for the FemtoLogger system.
//!
//! This module provides the [`FemtoLogger`] struct which handles log message
//! filtering, formatting, and asynchronous output via a background thread.

// FIXME: Track PyO3 issue for proper fix
use pyo3::prelude::*;
use pyo3::{Py, PyAny};
use std::any::Any;

use crate::handler::FemtoHandlerTrait;

use crate::{
    formatter::{DefaultFormatter, FemtoFormatter},
    level::FemtoLevel,
    log_record::FemtoLogRecord,
};
use crossbeam_channel::{bounded, select, Receiver, Sender};
use log::warn;
use parking_lot::RwLock;
use std::sync::{
    atomic::{AtomicU8, Ordering},
    Arc,
};
use std::thread::{self, JoinHandle};

const DEFAULT_CHANNEL_CAPACITY: usize = 1024;

/// Verify that a Python object implements a callable `handle` method.
///
/// Returns `Ok(())` when the object defines a callable `handle(logger, level, message)`
/// function. Otherwise returns a `PyTypeError` describing the issue.
fn validate_handler(obj: &Bound<'_, PyAny>) -> PyResult<()> {
    let py = obj.py();
    let handle = obj.getattr("handle").map_err(|err| {
        if err.is_instance_of::<pyo3::exceptions::PyAttributeError>(py) {
            pyo3::exceptions::PyTypeError::new_err(
                "handler must implement a callable 'handle' method",
            )
        } else {
            err
        }
    })?;

    if handle.is_callable() {
        Ok(())
    } else {
        let attr_type = handle
            .get_type()
            .name()
            .map(|s| s.to_string())
            .unwrap_or_else(|_| "<unknown>".to_string());
        let handler_repr = obj
            .repr()
            .map(|r| r.to_string())
            .unwrap_or_else(|_| "<unrepresentable>".to_string());
        Err(pyo3::exceptions::PyTypeError::new_err(format!(
            "'handler.handle' is not callable (type: {attr_type}, handler: {handler_repr})",
        )))
    }
}

/// Record queued for processing by the worker thread.
pub struct QueuedRecord {
    pub record: FemtoLogRecord,
    pub handlers: Vec<Arc<dyn FemtoHandlerTrait>>,
}

fn validate_handler(obj: &Bound<'_, PyAny>) -> PyResult<()> {
    let py = obj.py();
    let handle = obj.getattr("handle").map_err(|err| {
        if err.is_instance_of::<pyo3::exceptions::PyAttributeError>(py) {
            pyo3::exceptions::PyTypeError::new_err(
                "handler must implement a callable 'handle' method",
            )
        } else {
            err
        }
    })?;
    if handle.is_callable() {
        Ok(())
    } else {
        let attr_type = handle
            .get_type()
            .name()
            .map(|s| s.to_string())
            .unwrap_or_else(|_| "<unknown>".to_string());
        let handler_repr = obj
            .repr()
            .map(|r| r.to_string())
            .unwrap_or_else(|_| "<unrepresentable>".to_string());
        Err(pyo3::exceptions::PyTypeError::new_err(format!(
            "'handler.handle' is not callable (type: {attr_type}, handler: {handler_repr})",
        )))
    }
}

/// Wrapper allowing Python handler objects to be used by the logger.
struct PyHandler {
    obj: Py<PyAny>,
}

impl FemtoHandlerTrait for PyHandler {
    fn handle(&self, record: FemtoLogRecord) {
        Python::with_gil(|py| {
            if let Err(err) = self.obj.call_method1(
                py,
                "handle",
                (&record.logger, &record.level, &record.message),
            ) {
                err.print(py);
                warn!("PyHandler: error calling handle");
            }
        });
    }

    fn as_any(&self) -> &dyn Any {
        self
    }
}

/// Basic logger used for early experimentation.
#[pyclass]
pub struct FemtoLogger {
    /// Identifier used to distinguish log messages from different loggers.
    name: String,
    /// Parent logger name for dotted hierarchy.
    #[pyo3(get)]
    parent: Option<String>,
    formatter: Arc<dyn FemtoFormatter>,
    level: AtomicU8,
    handlers: Arc<RwLock<Vec<Arc<dyn FemtoHandlerTrait>>>>,
    tx: Option<Sender<QueuedRecord>>,
    shutdown_tx: Option<Sender<()>>,
    handle: Option<JoinHandle<()>>,
}

#[pymethods]
impl FemtoLogger {
    /// Create a new logger with the given name.
    #[new]
    #[pyo3(text_signature = "(name)")]
    pub fn new(name: String) -> Self {
        Self::with_parent(name, None)
    }

    /// Format a message at the provided level and return it.
    ///
    /// This method currently builds a simple string combining the logger's
    /// name with the level and message.
    #[pyo3(text_signature = "(self, level, message)")]
    pub fn log(&self, level: FemtoLevel, message: &str) -> Option<String> {
        let threshold = self.level.load(Ordering::Relaxed);
        if (level as u8) < threshold {
            return None;
        }
        let record = FemtoLogRecord::new(&self.name, &level.to_string(), message);
        let msg = self.formatter.format(&record);
        if let Some(tx) = &self.tx {
            let handlers = self.handlers.read().clone();
            if tx.try_send(QueuedRecord { record, handlers }).is_err() {
                warn!("FemtoLogger: queue full or shutting down, dropping record");
            }
        }
        Some(msg)
    }

    /// Update the logger's minimum level.
    ///
    /// `level` accepts "TRACE", "DEBUG", "INFO", "WARN", "ERROR", or
    /// "CRITICAL". The update is thread‑safe because the level is stored in an
    /// `AtomicU8`.
    #[pyo3(text_signature = "(self, level)")]
    pub fn set_level(&self, level: FemtoLevel) {
        self.level.store(level as u8, Ordering::Relaxed);
    }

    /// Attach a handler implemented in Python or Rust.
    #[pyo3(name = "add_handler", text_signature = "(self, handler)")]
    pub fn py_add_handler(&self, handler: Py<PyAny>) -> PyResult<()> {
        Python::with_gil(|py| {
<<<<<<< HEAD
            validate_handler(handler.bind(py))?;
=======
            let obj = handler.bind(py);
            validate_handler(obj)?;
>>>>>>> 6d081ab1
            self.add_handler(Arc::new(PyHandler { obj: handler }) as Arc<dyn FemtoHandlerTrait>);
            Ok(())
        })
    }

    /// Remove a handler that was previously attached via `add_handler`.
    #[pyo3(name = "remove_handler", text_signature = "(self, handler)")]
    pub fn py_remove_handler(&self, handler: Py<PyAny>) -> bool {
        Python::with_gil(|py| {
            let mut handlers = self.handlers.write();
            if let Some(pos) = handlers.iter().position(|h| {
                if let Some(py_h) = h.as_any().downcast_ref::<PyHandler>() {
                    py_h.obj.bind(py).is(handler.bind(py))
                } else {
                    false
                }
            }) {
                handlers.remove(pos);
                true
            } else {
                false
            }
        })
    }
}

impl FemtoLogger {
    /// Attach a handler to this logger.
    pub fn add_handler(&self, handler: Arc<dyn FemtoHandlerTrait>) {
        self.handlers.write().push(handler);
    }

    /// Detach a handler previously added to this logger.
    pub fn remove_handler(&self, handler: &Arc<dyn FemtoHandlerTrait>) -> bool {
        let mut handlers = self.handlers.write();
        if let Some(pos) = handlers.iter().position(|h| Arc::ptr_eq(h, handler)) {
            handlers.remove(pos);
            true
        } else {
            false
        }
    }

    /// Clone the internal sender for use in tests.
    ///
    /// # Warning
    /// Any cloned sender must be dropped before the logger can shut down.
    /// Holding a clone alive after dropping the logger will prevent the worker
    /// thread from exiting.
    #[cfg(feature = "test-util")]
    pub fn clone_sender_for_test(&self) -> Option<Sender<QueuedRecord>> {
        self.tx.as_ref().cloned()
    }

    /// Create a logger with an explicit parent name.
    pub fn with_parent(name: String, parent: Option<String>) -> Self {
        let formatter: Arc<dyn FemtoFormatter> = Arc::new(DefaultFormatter);
        let handlers: Arc<RwLock<Vec<Arc<dyn FemtoHandlerTrait>>>> =
            Arc::new(RwLock::new(Vec::new()));

        let (tx, rx) = bounded::<QueuedRecord>(DEFAULT_CHANNEL_CAPACITY);
        let (shutdown_tx, shutdown_rx) = bounded::<()>(1);
        let handle = thread::spawn(move || {
            Self::worker_thread_loop(rx, shutdown_rx);
        });

        Self {
            name,
            parent,
            formatter,
            level: AtomicU8::new(FemtoLevel::Info as u8),
            handlers,
            tx: Some(tx),
            shutdown_tx: Some(shutdown_tx),
            handle: Some(handle),
        }
    }

    /// Process a single `FemtoLogRecord` by dispatching it to all handlers.
    fn handle_log_record(job: QueuedRecord) {
        for h in job.handlers.iter() {
            h.handle(job.record.clone());
        }
    }

    /// Drain any remaining records once a shutdown signal is received.
    ///
    /// Consumes all messages still available on `rx` and dispatches them
    /// through the provided `handlers`. This ensures no log records are lost
    /// during shutdown.
    ///
    /// # Arguments
    ///
    /// * `rx` - Channel receiver holding pending log records.
    /// * `handlers` - Shared collection of handlers used to process records.
    fn drain_remaining_records(rx: &Receiver<QueuedRecord>) {
        while let Ok(job) = rx.try_recv() {
            Self::handle_log_record(job);
        }
    }

    /// Main loop executed by the logger's worker thread.
    ///
    /// Waits on either incoming log records or a shutdown signal using
    /// `select!`. Each received record is forwarded to `handle_log_record`.
    /// When a shutdown signal arrives, any queued records are drained before
    /// the thread exits.
    ///
    /// # Arguments
    ///
    /// * `rx` - Channel receiver for new log records.
    /// * `shutdown_rx` - Channel receiver signaling shutdown.
    /// * `handlers` - Shared collection of handlers for processing records.
    fn worker_thread_loop(rx: Receiver<QueuedRecord>, shutdown_rx: Receiver<()>) {
        loop {
            select! {
                recv(rx) -> rec => match rec {
                    Ok(job) => Self::handle_log_record(job),
                    Err(_) => break,
                },
                recv(shutdown_rx) -> _ => {
                    Self::drain_remaining_records(&rx);
                    break;
                }
            }
        }
    }
}

impl Drop for FemtoLogger {
    fn drop(&mut self) {
        if let Some(shutdown_tx) = self.shutdown_tx.take() {
            let _ = shutdown_tx.send(());
        }
        self.tx.take();
        if let Some(handle) = self.handle.take() {
            Python::with_gil(|py| {
                py.allow_threads(move || {
                    if handle.join().is_err() {
                        warn!("FemtoLogger: worker thread panicked");
                    }
                })
            });
        }
    }
}
#[cfg(test)]
mod tests {
    use super::*;
    use std::sync::{Arc, Mutex};

    #[derive(Clone, Default)]
    struct CollectingHandler {
        records: Arc<Mutex<Vec<FemtoLogRecord>>>,
    }

    impl CollectingHandler {
        fn new() -> Self {
            Self {
                records: Arc::new(Mutex::new(Vec::new())),
            }
        }

        fn collected(&self) -> Vec<FemtoLogRecord> {
            self.records.lock().expect("Failed to lock records").clone()
        }
    }

    impl FemtoHandlerTrait for CollectingHandler {
        fn handle(&self, record: FemtoLogRecord) {
            self.records
                .lock()
                .expect("Failed to lock records")
                .push(record);
        }

        fn as_any(&self) -> &dyn Any {
            self
        }
    }

    #[test]
    fn handle_log_record_dispatches() {
        let h1 = Arc::new(CollectingHandler::new());
        let h2 = Arc::new(CollectingHandler::new());
        let record = QueuedRecord {
            record: FemtoLogRecord::new("core", "INFO", "msg"),
            handlers: vec![
                h1.clone() as Arc<dyn FemtoHandlerTrait>,
                h2.clone() as Arc<dyn FemtoHandlerTrait>,
            ],
        };

        FemtoLogger::handle_log_record(record);

        let r1 = h1.collected();
        let r2 = h2.collected();
        assert_eq!(r1.len(), 1);
        assert_eq!(r2.len(), 1);
        assert_eq!(r1[0].message, "msg");
        assert_eq!(r2[0].message, "msg");
    }

    #[test]
    fn drain_remaining_records_pulls_all() {
        let (tx, rx) = crossbeam_channel::bounded(4);
        let h = Arc::new(CollectingHandler::new());
        for i in 0..3 {
            tx.send(QueuedRecord {
                record: FemtoLogRecord::new("core", "INFO", &format!("{i}")),
                handlers: vec![h.clone() as Arc<dyn FemtoHandlerTrait>],
            })
            .expect("Failed to send test record");
        }
        drop(tx);

        FemtoLogger::drain_remaining_records(&rx);

        let msgs: Vec<String> = h.collected().into_iter().map(|r| r.message).collect();
        assert_eq!(msgs, vec!["0", "1", "2"]);
    }

    #[test]
    fn worker_thread_loop_processes_and_drains() {
        let (tx, rx) = crossbeam_channel::bounded(4);
        let (shutdown_tx, shutdown_rx) = crossbeam_channel::bounded(1);
        let h = Arc::new(CollectingHandler::new());

        let thread = std::thread::spawn(move || {
            FemtoLogger::worker_thread_loop(rx, shutdown_rx);
        });

        tx.send(QueuedRecord {
            record: FemtoLogRecord::new("core", "INFO", "one"),
            handlers: vec![h.clone() as Arc<dyn FemtoHandlerTrait>],
        })
        .expect("Failed to send first test record");
        tx.send(QueuedRecord {
            record: FemtoLogRecord::new("core", "INFO", "two"),
            handlers: vec![h.clone() as Arc<dyn FemtoHandlerTrait>],
        })
        .expect("Failed to send second test record");
        shutdown_tx
            .send(())
            .expect("Failed to send shutdown signal");
        thread.join().expect("Worker thread panicked");

        let msgs: Vec<String> = h.collected().into_iter().map(|r| r.message).collect();
        assert_eq!(msgs, vec!["one", "two"]);
    }
}<|MERGE_RESOLUTION|>--- conflicted
+++ resolved
@@ -179,12 +179,7 @@
     #[pyo3(name = "add_handler", text_signature = "(self, handler)")]
     pub fn py_add_handler(&self, handler: Py<PyAny>) -> PyResult<()> {
         Python::with_gil(|py| {
-<<<<<<< HEAD
             validate_handler(handler.bind(py))?;
-=======
-            let obj = handler.bind(py);
-            validate_handler(obj)?;
->>>>>>> 6d081ab1
             self.add_handler(Arc::new(PyHandler { obj: handler }) as Arc<dyn FemtoHandlerTrait>);
             Ok(())
         })
