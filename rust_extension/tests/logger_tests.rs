use _femtologging_rs::FemtoLogger;
use _femtologging_rs::QueuedRecord; // needed for clone_sender test
use _femtologging_rs::{
    DefaultFormatter, FemtoHandlerTrait, FemtoLevel, FemtoLogRecord, FemtoStreamHandler,
};
<<<<<<< HEAD
use rstest::{fixture, rstest};
use std::io::{self, Write};
use std::sync::{Arc, Mutex};
=======
use rstest::rstest;
use std::sync::{Arc as StdArc, Mutex as StdMutex};
>>>>>>> ba9f1d54

type Arc<T> = StdArc<T>;
type Mutex<T> = StdMutex<T>;
#[path = "test_utils/shared_buffer.rs"]
mod shared_buffer;
use shared_buffer::{read_output, SharedBuf};

#[fixture]
fn dual_handler_setup() -> (
    Arc<Mutex<Vec<u8>>>,
    Arc<Mutex<Vec<u8>>>,
    Arc<dyn FemtoHandlerTrait>,
    Arc<dyn FemtoHandlerTrait>,
    FemtoLogger,
) {
    let buf1 = Arc::new(Mutex::new(Vec::new()));
    let buf2 = Arc::new(Mutex::new(Vec::new()));
    let handler1: Arc<dyn FemtoHandlerTrait> = Arc::new(FemtoStreamHandler::new(
        SharedBuf(Arc::clone(&buf1)),
        DefaultFormatter,
    ));
    let handler2: Arc<dyn FemtoHandlerTrait> = Arc::new(FemtoStreamHandler::new(
        SharedBuf(Arc::clone(&buf2)),
        DefaultFormatter,
    ));
    let logger = FemtoLogger::new("core".to_string());
    (buf1, buf2, handler1, handler2, logger)
}

#[rstest]
#[case("core", FemtoLevel::Info, "hello", "core [INFO] hello")]
#[case("sys", FemtoLevel::Error, "fail", "sys [ERROR] fail")]
#[case("", FemtoLevel::Info, "", " [INFO] ")]
#[case("core", FemtoLevel::Warn, "⚠", "core [WARN] ⚠")]
#[case(
    "i18n",
    FemtoLevel::Info,
    "こんにちは世界",
    "i18n [INFO] こんにちは世界"
)]
fn log_formats_message(
    #[case] name: &str,
    #[case] level: FemtoLevel,
    #[case] message: &str,
    #[case] expected: &str,
) {
    let logger = FemtoLogger::new(name.to_string());
    assert_eq!(logger.log(level, message).as_deref(), Some(expected));
}

#[rstest]
#[case(0)]
#[case(1024)]
#[case(65536)]
#[case(1_048_576)]
fn log_formats_long_messages(#[case] length: usize) {
    let msg = "x".repeat(length);
    let logger = FemtoLogger::new("long".to_string());
    let expected = format!("long [INFO] {}", msg);
    assert_eq!(
        logger.log(FemtoLevel::Info, &msg).as_deref(),
        Some(expected.as_str())
    );
}

#[test]
fn logger_filters_levels() {
    let logger = FemtoLogger::new("core".to_string());
    logger.set_level(FemtoLevel::Error);
    assert_eq!(logger.log(FemtoLevel::Info, "ignored"), None);
    assert_eq!(
        logger.log(FemtoLevel::Error, "processed").as_deref(),
        Some("core [ERROR] processed")
    );
}

#[test]
fn level_parsing_and_filtering() {
    let logger = FemtoLogger::new("core".to_string());
    for lvl in [
        FemtoLevel::Trace,
        FemtoLevel::Debug,
        FemtoLevel::Info,
        FemtoLevel::Warn,
        FemtoLevel::Error,
        FemtoLevel::Critical,
    ] {
        logger.set_level(lvl);
        assert!(logger.log(lvl, "ok").is_some());
    }

    logger.set_level(FemtoLevel::Error);
    assert!(logger.log(FemtoLevel::Warn, "drop").is_none());
}

#[rstest]
fn logger_routes_to_multiple_handlers(
    #[from(dual_handler_setup)] (buf1, buf2, handler1, handler2, mut logger): (
        Arc<Mutex<Vec<u8>>>,
        Arc<Mutex<Vec<u8>>>,
        Arc<dyn FemtoHandlerTrait>,
        Arc<dyn FemtoHandlerTrait>,
        FemtoLogger,
    ),
) {
    logger.add_handler(handler1.clone());
    logger.add_handler(handler2.clone());
    logger.log(FemtoLevel::Info, "hello");
    drop(logger);
    drop(handler1);
    drop(handler2);
    assert_eq!(read_output(&buf1), "core [INFO] hello\n");
    assert_eq!(read_output(&buf2), "core [INFO] hello\n");
}

#[test]
fn shared_handler_across_loggers() {
    let buffer = Arc::new(Mutex::new(Vec::new()));
    let handler = Arc::new(FemtoStreamHandler::new(
        SharedBuf(Arc::clone(&buffer)),
        DefaultFormatter,
    ));
    let l1 = FemtoLogger::new("a".to_string());
    let l2 = FemtoLogger::new("b".to_string());
    l1.add_handler(handler.clone() as Arc<dyn FemtoHandlerTrait>);
    l2.add_handler(handler.clone() as Arc<dyn FemtoHandlerTrait>);
    l1.log(FemtoLevel::Info, "one");
    l2.log(FemtoLevel::Info, "two");
    drop(l1);
    drop(l2);
    drop(handler);
    let out = read_output(&buffer);
    assert!(out.contains("a [INFO] one"));
    assert!(out.contains("b [INFO] two"));
}

#[test]
fn adding_same_handler_multiple_times_duplicates_output() {
    let buffer = Arc::new(Mutex::new(Vec::new()));
    let handler: Arc<dyn FemtoHandlerTrait> = Arc::new(FemtoStreamHandler::new(
        SharedBuf(Arc::clone(&buffer)),
        DefaultFormatter,
    ));
    let logger = FemtoLogger::new("dup".to_string());
    logger.add_handler(handler.clone());
    logger.add_handler(handler.clone());
    logger.log(FemtoLevel::Info, "hello");
    drop(logger);
    drop(handler);
    assert_eq!(read_output(&buffer), "dup [INFO] hello\ndup [INFO] hello\n");
}

#[rstest]
fn handler_added_after_logging_only_sees_future_records(
    #[from(dual_handler_setup)] (buf1, buf2, h1, h2, mut logger): (
        Arc<Mutex<Vec<u8>>>,
        Arc<Mutex<Vec<u8>>>,
        Arc<dyn FemtoHandlerTrait>,
        Arc<dyn FemtoHandlerTrait>,
        FemtoLogger,
    ),
) {
    logger.add_handler(h1.clone());
    logger.log(FemtoLevel::Info, "before");
    logger.add_handler(h2.clone());
    logger.log(FemtoLevel::Info, "after");
    drop(logger);
    drop(h1);
    drop(h2);
    assert_eq!(
        read_output(&buf1),
        "core [INFO] before\ncore [INFO] after\n"
    );
    assert_eq!(read_output(&buf2), "core [INFO] after\n");
}
#[test]
fn handler_can_be_removed() {
    let buffer = Arc::new(Mutex::new(Vec::new()));
    let handler: Arc<dyn FemtoHandlerTrait> = Arc::new(FemtoStreamHandler::new(
        SharedBuf(Arc::clone(&buffer)),
        DefaultFormatter,
    ));
    let logger = FemtoLogger::new("core".to_string());
    logger.add_handler(Arc::clone(&handler));
    logger.log(FemtoLevel::Info, "one");
    handler.flush();
    std::thread::sleep(std::time::Duration::from_millis(10));
    let output = read_output(&buffer);
    assert!(output.contains("one"));
    assert!(logger.remove_handler(&handler));
    logger.log(FemtoLevel::Info, "two");
    drop(logger);
    handler.flush();
    drop(handler);
    let output = read_output(&buffer);
    assert!(!output.contains("two"));
}

#[test]
fn drop_with_sender_clone_exits() {
    let logger = FemtoLogger::new("clone".to_string());
    let tx = logger.clone_sender_for_test().expect("sender should exist");
    let barrier = std::sync::Arc::new(std::sync::Barrier::new(2));
    let thread_barrier = std::sync::Arc::clone(&barrier);
    let t = std::thread::spawn(move || {
        thread_barrier.wait();
        let res = tx.send(QueuedRecord {
            record: FemtoLogRecord::new("clone", "INFO", "late"),
            handlers: Vec::new(),
        });
        assert!(
            res.is_err(),
            "Expected send to fail after logger is dropped"
        );
    });
    drop(logger);
    barrier.wait();
    t.join().expect("Worker thread panicked");
}

#[test]
fn logger_drains_records_on_drop() {
    let buffer = Arc::new(Mutex::new(Vec::new()));
    let handler = Arc::new(FemtoStreamHandler::new(
        SharedBuf(Arc::clone(&buffer)),
        DefaultFormatter,
    ));
    let logger = FemtoLogger::new("core".to_string());
    logger.add_handler(handler.clone() as Arc<dyn FemtoHandlerTrait>);
    logger.log(FemtoLevel::Info, "one");
    logger.log(FemtoLevel::Info, "two");
    logger.log(FemtoLevel::Info, "three");
    drop(logger);
    drop(handler);
    assert_eq!(
        read_output(&buffer),
        "core [INFO] one\ncore [INFO] two\ncore [INFO] three\n"
    );
}<|MERGE_RESOLUTION|>--- conflicted
+++ resolved
@@ -3,14 +3,9 @@
 use _femtologging_rs::{
     DefaultFormatter, FemtoHandlerTrait, FemtoLevel, FemtoLogRecord, FemtoStreamHandler,
 };
-<<<<<<< HEAD
 use rstest::{fixture, rstest};
 use std::io::{self, Write};
-use std::sync::{Arc, Mutex};
-=======
-use rstest::rstest;
 use std::sync::{Arc as StdArc, Mutex as StdMutex};
->>>>>>> ba9f1d54
 
 type Arc<T> = StdArc<T>;
 type Mutex<T> = StdMutex<T>;
